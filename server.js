const express = require('express');
const http = require('http');
const socketIo = require('socket.io');
const path = require('path');
const fs = require('fs');
const multer = require('multer');
const cors = require('cors');
const { spawn } = require('child_process');

const app = express();
app.use(cors());
const server = http.createServer(app);

// Socket.IO with CORS configuration
const io = socketIo(server, {
  cors: {
    origin: '*',
    methods: ['GET', 'POST']
  }
});

// CORS headers for HTTP requests
app.use((req, res, next) => {
  res.header('Access-Control-Allow-Origin', '*');
  res.header('Access-Control-Allow-Methods', 'GET,PUT,POST,DELETE,OPTIONS');
  res.header('Access-Control-Allow-Headers', 'Content-Type, Authorization, Content-Length, X-Requested-With');
  if (req.method === 'OPTIONS') {
    res.sendStatus(200);
  } else {
    next();
  }
});

// Configuration
<<<<<<< HEAD
const config = {
  port: 3000,
  musicDir: path.join(__dirname, 'music'),
  snapcastFifo: '/tmp/snapfifo',
  ffmpegPath: '/opt/homebrew/bin/ffmpeg'
};

// Audio delay configuration for sync compensation
const AUDIO_DELAYS = {
  snapcast: 0,     // Reference timing (no delay)
  chromecast: 50,  // Chromecast network delay
  bluetooth: 250   // Bluetooth latency compensation
=======
const PORT = 3000;
const MUSIC_DIR = path.join(__dirname, 'music');
const SNAPCAST_FIFO = '/tmp/snapfifo';
const FFMPEG_PATH = '/opt/homebrew/bin/ffmpeg';

// Latency compensation configuration
const AUDIO_DELAYS = {
  snapcast: 0,      // Reference timing (no delay)
  chromecast: 50,   // Chromecast network delay
  bluetooth: 250    // Bluetooth latency compensation
>>>>>>> 80e475fe
};

// Active zones configuration
let activeZones = {
  snapcast: true,
  chromecast: false,
  bluetooth: false
};
<<<<<<< HEAD
=======
// Socket.IO with CORS configuration

>>>>>>> 80e475fe
// CORS headers for HTTP requests
app.use((req, res, next) => {
  res.header('Access-Control-Allow-Origin', '*');
  res.header('Access-Control-Allow-Methods', 'GET, POST, PUT, DELETE, OPTIONS');
  res.header('Access-Control-Allow-Headers', 'Origin, X-Requested-With, Content-Type, Accept');
  next();
});

// Configuration
<<<<<<< HEAD
const PORT = process.env.PORT || 3000;
const MUSIC_DIR = path.join(__dirname, 'music');
const SNAPCAST_FIFO = '/tmp/snapfifo';
const FFMPEG_PATH = '/opt/homebrew/bin/ffmpeg';
=======
>>>>>>> 80e475fe

// State management
let musicFiles = [];
let queue = [];
let currentTrackIndex = -1;
let isPlaying = false;
let audioStreamProcess = null;
let httpAudioProcess = null;
let silenceStreamProcess = null;
let isTransitioning = false;
let httpStreamClients = []; // Track HTTP streaming clients

// Enhanced logging
const logger = {
  info: (message, ...args) => console.log(`[${new Date().toISOString()}] ℹ️  ${message}`, ...args),
  success: (message, ...args) => console.log(`[${new Date().toISOString()}] ✅ ${message}`, ...args),
  warn: (message, ...args) => console.log(`[${new Date().toISOString()}] ⚠️  ${message}`, ...args),
  error: (message, ...args) => console.error(`[${new Date().toISOString()}] ❌ ${message}`, ...args)
};

// Multer configuration for file uploads
const storage = multer.diskStorage({
  destination: (req, file, cb) => {
    cb(null, MUSIC_DIR);
  },
  filename: (req, file, cb) => {
    cb(null, file.originalname);
  }
});
const upload = multer({ storage });

// Middleware
app.use(express.json());
app.use(express.static('public'));

// Load music files
const loadMusicFiles = () => {
  try {
    if (!fs.existsSync(MUSIC_DIR)) {
      fs.mkdirSync(MUSIC_DIR, { recursive: true });
    }
    
    const files = fs.readdirSync(MUSIC_DIR)
      .filter(file => ['.mp3', '.wav', '.flac', '.m4a'].includes(path.extname(file).toLowerCase()))
      .map(file => ({
        id: file,
        name: path.parse(file).name,
        path: path.join(MUSIC_DIR, file)
      }));
    
    musicFiles = files;
    logger.info(`Found ${files.length} music files`);
    return files;
  } catch (error) {
    logger.error('Error loading music files:', error);
    return [];
  }
};

// Enhanced silence stream management
const startSilenceStream = () => {
  if (silenceStreamProcess && !silenceStreamProcess.killed) {
    return; // Already running
  }

  logger.info('🔇 Starting continuous silence stream to keep FIFO active');

  try {
    // Use sub-audible 20Hz tone at 0.1% volume
    silenceStreamProcess = spawn(FFMPEG_PATH, [
      '-f', 'lavfi',
      '-i', 'sine=frequency=20:sample_rate=48000:duration=0',
      '-af', 'volume=0.001',  // Make it extremely quiet (0.1% volume)
      '-f', 's16le',
      '-ar', '48000',
      '-ac', '2',
      '-y',  // Auto-overwrite without prompting
      SNAPCAST_FIFO
    ], {
      stdio: ['ignore', 'pipe', 'pipe']  // Pipe both stdout and stderr for debugging
    });

    // Handle process events
    silenceStreamProcess.on('spawn', () => {
      logger.success('✅ Silence stream process spawned successfully');
      
      // Check if process is actually running after a short delay
      setTimeout(() => {
        if (silenceStreamProcess && !silenceStreamProcess.killed) {
          logger.info('🔍 Silence stream still running after 2 seconds');
        } else {
          logger.error('❌ Silence stream died within 2 seconds');
        }
      }, 2000);
    });

    silenceStreamProcess.on('error', (error) => {
      logger.error('❌ Silence stream spawn error:', error.message);
      silenceStreamProcess = null;
      // Restart after 3 seconds
      setTimeout(startSilenceStream, 3000);
    });

    silenceStreamProcess.on('exit', (code, signal) => {
      if (code !== null) {
        logger.warn(`⚠️  Silence stream exited with code ${code}`);
      }
      if (signal) {
        logger.warn(`⚠️  Silence stream killed with signal ${signal}`);
      }
      silenceStreamProcess = null;
      
      // Only restart if it wasn't intentionally killed AND no music is playing
      if (signal !== 'SIGTERM' && signal !== 'SIGKILL' && !audioStreamProcess) {
        logger.info('🔄 Restarting silence stream in 3 seconds...');
        setTimeout(startSilenceStream, 3000);
      } else if (audioStreamProcess) {
        logger.info('🎵 Music is playing - silence stream will not restart');
      }
    });

    // Monitor stdout for FFmpeg output
    if (silenceStreamProcess.stdout) {
      silenceStreamProcess.stdout.on('data', (data) => {
        // Only log if there are actual errors, not normal output
        const output = data.toString();
        if (output.includes('Error') || output.includes('Failed')) {
          logger.info('FFmpeg stdout:', output.trim());
        }
      });
    }

    // Monitor stderr for FFmpeg errors and normal output
    if (silenceStreamProcess.stderr) {
      silenceStreamProcess.stderr.on('data', (data) => {
        const output = data.toString().trim();
        
        // Log specific errors
        if (output.includes('Error') || output.includes('Failed') || output.includes('Broken pipe')) {
          logger.error('❌ FFmpeg silence error:', output);
        }
      });
    }
<<<<<<< HEAD

    logger.success('🎵 Silence stream started - Snapcast should stay active');

=======

    logger.success('🎵 Silence stream started - Snapcast should stay active');

>>>>>>> 80e475fe
  } catch (error) {
    logger.error('❌ Failed to start silence stream:', error.message);
    silenceStreamProcess = null;
    setTimeout(startSilenceStream, 5000);
  }
};

// Enhanced stopSilenceStream function
const stopSilenceStream = () => {
  if (silenceStreamProcess && !silenceStreamProcess.killed) {
    logger.info('🛑 Stopping silence stream');
    
    try {
      // Try graceful termination first
      silenceStreamProcess.kill('SIGTERM');
      
      // Force kill after 2 seconds if still running
      setTimeout(() => {
        if (silenceStreamProcess && !silenceStreamProcess.killed) {
          logger.warn('🔨 Force killing silence stream');
          silenceStreamProcess.kill('SIGKILL');
        }
      }, 2000);
      
    } catch (error) {
      logger.error('Error stopping silence stream:', error.message);
    }
    
    silenceStreamProcess = null;
  }
};

// Enhanced audio stream management with HTTP streaming
const startAudioStream = (filePath) => {
  return new Promise((resolve, reject) => {
    // Stop silence stream when starting music
    stopSilenceStream();
    
    // Small delay to ensure silence stream stops cleanly
    setTimeout(() => {
      // Stop any existing audio streams
      if (audioStreamProcess && !audioStreamProcess.killed) {
        audioStreamProcess.kill('SIGTERM');
      }
      if (httpAudioProcess && !httpAudioProcess.killed) {
        httpAudioProcess.kill('SIGTERM');
      }

      logger.info(`🎵 Starting audio stream: ${path.basename(filePath)}`);

      // Create FFmpeg process for Snapcast (FIFO)
      audioStreamProcess = spawn(FFMPEG_PATH, [
        '-i', filePath,
        '-f', 's16le',
        '-ar', '48000',
        '-ac', '2',
        '-bufsize', '128k',  // Increased buffer for smoother playback
        '-af', 'aresample=async=1',  // Audio resampling for sync
        '-y',
        SNAPCAST_FIFO
      ], {
        stdio: ['ignore', 'pipe', 'pipe']
      });

      // Create separate FFmpeg process for HTTP streaming (Chromecast)
      httpAudioProcess = spawn(FFMPEG_PATH, [
        '-i', filePath,
        '-f', 'mp3',
        '-acodec', 'mp3',
        '-ab', '192k',
        '-ar', '44100',
        '-ac', '2',
        '-'
      ], {
        stdio: ['ignore', 'pipe', 'pipe']
      });

      // Handle Snapcast audio stream events
      audioStreamProcess.on('spawn', () => {
        logger.success(`✅ Audio stream started: ${path.basename(filePath)}`);
        resolve();
      });

      audioStreamProcess.on('error', (error) => {
        logger.error('❌ Audio stream error:', error.message);
        startSilenceStream();
        reject(error);
      });

      audioStreamProcess.on('exit', (code, signal) => {
        logger.info(`🎵 Audio stream ended: ${path.basename(filePath)} (code: ${code})`);
        audioStreamProcess = null;
        
        // Stop HTTP streaming when main audio ends
        if (httpAudioProcess && !httpAudioProcess.killed) {
          httpAudioProcess.kill('SIGTERM');
        }
        
        // Check if we should auto-play next track
        if (currentTrackIndex < queue.length - 1) {
          logger.info('⏭️  Auto-playing next track...');
          setTimeout(async () => {
            currentTrackIndex++;
            await playCurrentTrack();
          }, 300); // 300ms delay for smooth transitions
        } else {
          logger.info('🏁 End of queue reached');
          isPlaying = false;
          currentTrackIndex = -1;
          
          // Broadcast final state
          io.emit('update_state', {
            files: musicFiles,
            queue,
            currentTrackIndex,
            isPlaying
          });
          
          // Restart silence stream when all music ends
          setTimeout(startSilenceStream, 500);
        }
        resolve();
      });

      // Handle HTTP streaming for Chromecast
      httpAudioProcess.on('spawn', () => {
        logger.success(`📡 HTTP audio stream started: ${path.basename(filePath)}`);
      });

      httpAudioProcess.stdout.on('data', (chunk) => {
        // Send audio data to all connected HTTP clients
        httpStreamClients.forEach((client, index) => {
          if (client.destroyed) {
            httpStreamClients.splice(index, 1);
          } else {
            try {
              client.write(chunk);
            } catch (error) {
              logger.warn('HTTP client write error:', error.message);
              client.destroy();
              httpStreamClients.splice(index, 1);
            }
          }
        });
      });

      httpAudioProcess.on('error', (error) => {
        logger.error('HTTP audio stream error:', error.message);
      });

      httpAudioProcess.on('exit', (code, signal) => {
        logger.info(`📡 HTTP audio stream ended: ${path.basename(filePath)}`);
        httpAudioProcess = null;
        
        // Close all HTTP streaming clients
        httpStreamClients.forEach(client => {
          if (!client.destroyed) {
            client.end();
          }
        });
        httpStreamClients = [];
      });

      // Monitor stderr for actual errors
      if (audioStreamProcess.stderr) {
        audioStreamProcess.stderr.on('data', (data) => {
          const errorText = data.toString();
          if (errorText.includes('Error') || errorText.includes('Failed')) {
            logger.error('FFmpeg audio error:', errorText.trim());
          }
        });
      }

    }, 200); // 200ms delay for clean transition
  });
};

const stopAudioStream = () => {
  if (audioStreamProcess && !audioStreamProcess.killed) {
    logger.info('🛑 Stopping audio stream');
    audioStreamProcess.kill('SIGTERM');
    audioStreamProcess = null;
  }
  
  if (httpAudioProcess && !httpAudioProcess.killed) {
    logger.info('🛑 Stopping HTTP audio stream');
    httpAudioProcess.kill('SIGTERM');
    httpAudioProcess = null;
  }
  
  // Close HTTP clients
  httpStreamClients.forEach(client => {
    if (!client.destroyed) {
      client.end();
    }
  });
  httpStreamClients = [];
  
  // Restart silence stream when stopping music
  setTimeout(startSilenceStream, 500);
};

// Enhanced playback control
const playCurrentTrack = async () => {
  if (currentTrackIndex < 0 || currentTrackIndex >= queue.length || isTransitioning) {
    return;
  }

  isTransitioning = true;
  const track = queue[currentTrackIndex];
  
  try {
    await startAudioStream(track.path);
    isPlaying = true;
    logger.success(`▶️  Now playing: ${track.name}`);
    
    // Broadcast state update
    io.emit('update_state', {
      files: musicFiles,
      queue,
      currentTrackIndex,
      isPlaying,
      currentTrack: track
    });

  } catch (error) {
    logger.error('Failed to start playback:', error);
    isPlaying = false;
    
    io.emit('stream_error', {
      message: `Failed to play: ${track.name}`,
      track: track
    });
  } finally {
    isTransitioning = false;
  }
};

const stopPlayback = () => {
  if (isTransitioning) return;
  
  isTransitioning = true;
  stopAudioStream();
  isPlaying = false;
  
  logger.info('⏹️  Playback stopped');
  
  io.emit('update_state', {
    files: musicFiles,
    queue,
    currentTrackIndex,
    isPlaying
  });
  
  setTimeout(() => {
    isTransitioning = false;
  }, 500);
};

const playNext = async () => {
  if (currentTrackIndex < queue.length - 1) {
    currentTrackIndex++;
    await playCurrentTrack();
  } else {
    stopPlayback();
    logger.info('🏁 End of queue reached');
  }
};

// REST API endpoints
app.get('/health', (req, res) => {
  const health = {
    status: 'ok',
    timestamp: new Date().toISOString(),
    uptime: process.uptime(),
    memory: process.memoryUsage(),
    snapcastFifo: fs.existsSync(SNAPCAST_FIFO),
    musicDir: fs.existsSync(MUSIC_DIR),
    fileCount: musicFiles.length,
    silenceStreamActive: silenceStreamProcess && !silenceStreamProcess.killed,
    audioStreamActive: audioStreamProcess && !audioStreamProcess.killed,
    httpStreamActive: httpAudioProcess && !httpAudioProcess.killed,
    httpClients: httpStreamClients.length,
    currentState: {
      isPlaying,
      currentTrackIndex,
      queueLength: queue.length,
      isTransitioning
    }
  };
  res.json(health);
});

app.get('/files', (req, res) => {
  res.json(musicFiles);
});

app.get('/queue', (req, res) => {
  res.json({
    queue,
    currentTrackIndex,
    isPlaying
  });
});

// HTTP Audio Streaming Endpoint for Chromecast
app.get('/stream/current', (req, res) => {
  logger.info('📡 New HTTP audio stream client connected');
  
  res.set({
    'Content-Type': 'audio/mpeg',
    'Transfer-Encoding': 'chunked',
    'Cache-Control': 'no-cache',
    'Connection': 'keep-alive',
    'Access-Control-Allow-Origin': '*',
    'Access-Control-Allow-Headers': 'Range'
  });

  // Add client to streaming list
  httpStreamClients.push(res);
  
  // Remove client when connection closes
  req.on('close', () => {
    const index = httpStreamClients.indexOf(res);
    if (index > -1) {
      httpStreamClients.splice(index, 1);
      logger.info('📡 HTTP audio stream client disconnected');
    }
  });

  req.on('error', () => {
    const index = httpStreamClients.indexOf(res);
    if (index > -1) {
      httpStreamClients.splice(index, 1);
    }
  });
});

app.post('/upload', upload.single('music'), (req, res) => {
  try {
    if (!req.file) {
      return res.status(400).json({ error: 'No file uploaded' });
    }
    
    logger.info(`📁 File uploaded: ${req.file.filename}`);
    loadMusicFiles(); // Refresh the file list
    
    io.emit('update_state', {
      files: musicFiles,
      queue,
      currentTrackIndex,
      isPlaying
    });
    
    res.json({ 
      message: 'File uploaded successfully',
      file: req.file.filename 
    });
  } catch (error) {
    logger.error('Upload error:', error);
    res.status(500).json({ error: 'Upload failed' });
  }
});

// Socket.IO connection handling
io.on('connection', (socket) => {
  logger.info(`🔌 Client connected: ${socket.id} from ${socket.handshake.address}`);

  // Send initial data
  socket.emit('initial_data', {
    files: musicFiles,
    queue,
    currentTrackIndex,
    isPlaying
  });

  // Add to queue
  socket.on('add_to_queue', (fileId) => {
    try {
      const file = musicFiles.find(f => f.id === fileId);
      if (file) {
        queue.push(file);
        logger.info(`➕ Added to queue: ${file.name}`);
        
        io.emit('update_state', {
          files: musicFiles,
          queue,
          currentTrackIndex,
          isPlaying
        });
      }
    } catch (error) {
      logger.error('Error adding to queue:', error);
      socket.emit('stream_error', { message: 'Failed to add to queue' });
    }
  });

  // Remove from queue
  socket.on('remove_from_queue', (index) => {
    try {
      if (index >= 0 && index < queue.length) {
        const removed = queue.splice(index, 1)[0];
        logger.info(`➖ Removed from queue: ${removed.name}`);
        
        // Adjust current index if necessary
        if (index < currentTrackIndex) {
          currentTrackIndex--;
        } else if (index === currentTrackIndex && isPlaying) {
          // If we removed the currently playing track, stop and play next
          stopPlayback();
          if (currentTrackIndex < queue.length) {
            setTimeout(() => playCurrentTrack(), 1000);
          }
        }
        
        io.emit('update_state', {
          files: musicFiles,
          queue,
          currentTrackIndex,
          isPlaying
        });
      }
    } catch (error) {
      logger.error('Error removing from queue:', error);
      socket.emit('stream_error', { message: 'Failed to remove from queue' });
    }
  });

  // Clear queue
  socket.on('clear_queue', () => {
    try {
      stopPlayback();
      queue = [];
      currentTrackIndex = -1;
      logger.info('🗑️  Queue cleared');
      
      io.emit('update_state', {
        files: musicFiles,
        queue,
        currentTrackIndex,
        isPlaying
      });
    } catch (error) {
      logger.error('Error clearing queue:', error);
    }
  });

  // Play/pause
  socket.on('play_pause', async () => {
    try {
      if (isPlaying) {
        stopPlayback();
      } else {
        if (queue.length > 0) {
          if (currentTrackIndex < 0) {
            currentTrackIndex = 0;
          }
          await playCurrentTrack();
        }
      }
    } catch (error) {
      logger.error('Error in play/pause:', error);
      socket.emit('stream_error', { message: 'Playback control failed' });
    }
  });

  // Next track
  socket.on('next_track', async () => {
    try {
      await playNext();
    } catch (error) {
      logger.error('Error playing next track:', error);
      socket.emit('stream_error', { message: 'Failed to play next track' });
    }
  });

  // Previous track
  socket.on('previous_track', async () => {
    try {
      if (currentTrackIndex > 0) {
        currentTrackIndex--;
        await playCurrentTrack();
      }
    } catch (error) {
      logger.error('Error playing previous track:', error);
      socket.emit('stream_error', { message: 'Failed to play previous track' });
    }
  });

  // Skip to track
  socket.on('skip_to_track', async (index) => {
    try {
      if (index >= 0 && index < queue.length) {
        currentTrackIndex = index;
        await playCurrentTrack();
      }
    } catch (error) {
      logger.error('Error skipping to track:', error);
      socket.emit('stream_error', { message: 'Failed to skip to track' });
    }
  });

  socket.on('disconnect', (reason) => {
    logger.info(`🔌 Client disconnected: ${socket.id}, reason: ${reason}`);
  });

  socket.on('error', (error) => {
    logger.error(`Socket error from ${socket.id}:`, error);
  });
});

// Process cleanup handlers
process.on('SIGINT', () => {
  logger.info('🛑 Shutting down server...');
  stopSilenceStream();
  stopAudioStream();
  process.exit(0);
});

process.on('SIGTERM', () => {
  logger.info('🛑 Server terminated');
  stopSilenceStream();
  stopAudioStream();
  process.exit(0);
});

process.on('uncaughtException', (error) => {
  logger.error('Uncaught Exception:', error);
  stopSilenceStream();
  stopAudioStream();
  process.exit(1);
});

process.on('unhandledRejection', (reason, promise) => {
  logger.error('Unhandled Rejection at:', promise, 'reason:', reason);
});

// Start server
<<<<<<< HEAD
=======

// Latency compensation API endpoints
app.get('/api/latency', (req, res) => {
  res.json({
    delays: AUDIO_DELAYS,
    activeZones: activeZones
  });
});

app.post('/api/latency/delays', (req, res) => {
  const { snapcast, chromecast, bluetooth } = req.body;
  if (snapcast !== undefined) AUDIO_DELAYS.snapcast = parseInt(snapcast);
  if (chromecast !== undefined) AUDIO_DELAYS.chromecast = parseInt(chromecast);
  if (bluetooth !== undefined) AUDIO_DELAYS.bluetooth = parseInt(bluetooth);
  console.log(`🎛️ Latency delays updated: ${JSON.stringify(AUDIO_DELAYS)}`);
  io.emit('latencyUpdate', { delays: AUDIO_DELAYS, activeZones });
  res.json({ success: true, delays: AUDIO_DELAYS });
});

>>>>>>> 80e475fe
server.listen(PORT, () => {
  logger.success(`🎵 Snapcast Music Server running on port ${PORT}`);
  
  // Load music files
  loadMusicFiles();
  
  // Log configuration
  logger.info('Configuration:', {
    musicDir: MUSIC_DIR,
    snapcastFifo: SNAPCAST_FIFO,
    fileCount: musicFiles.length
  });
  
  // Start silence stream after short delay
  setTimeout(() => {
    startSilenceStream();
  }, 2000);
});

module.exports = app;<|MERGE_RESOLUTION|>--- conflicted
+++ resolved
@@ -4,16 +4,14 @@
 const path = require('path');
 const fs = require('fs');
 const multer = require('multer');
-const cors = require('cors');
 const { spawn } = require('child_process');
 
 const app = express();
-app.use(cors());
 const server = http.createServer(app);
 
 // Socket.IO with CORS configuration
 const io = socketIo(server, {
-  cors: {
+app.use(cors());  cors: {
     origin: '*',
     methods: ['GET', 'POST']
   }
@@ -32,20 +30,6 @@
 });
 
 // Configuration
-<<<<<<< HEAD
-const config = {
-  port: 3000,
-  musicDir: path.join(__dirname, 'music'),
-  snapcastFifo: '/tmp/snapfifo',
-  ffmpegPath: '/opt/homebrew/bin/ffmpeg'
-};
-
-// Audio delay configuration for sync compensation
-const AUDIO_DELAYS = {
-  snapcast: 0,     // Reference timing (no delay)
-  chromecast: 50,  // Chromecast network delay
-  bluetooth: 250   // Bluetooth latency compensation
-=======
 const PORT = 3000;
 const MUSIC_DIR = path.join(__dirname, 'music');
 const SNAPCAST_FIFO = '/tmp/snapfifo';
@@ -56,7 +40,6 @@
   snapcast: 0,      // Reference timing (no delay)
   chromecast: 50,   // Chromecast network delay
   bluetooth: 250    // Bluetooth latency compensation
->>>>>>> 80e475fe
 };
 
 // Active zones configuration
@@ -65,11 +48,8 @@
   chromecast: false,
   bluetooth: false
 };
-<<<<<<< HEAD
-=======
 // Socket.IO with CORS configuration
 
->>>>>>> 80e475fe
 // CORS headers for HTTP requests
 app.use((req, res, next) => {
   res.header('Access-Control-Allow-Origin', '*');
@@ -79,13 +59,6 @@
 });
 
 // Configuration
-<<<<<<< HEAD
-const PORT = process.env.PORT || 3000;
-const MUSIC_DIR = path.join(__dirname, 'music');
-const SNAPCAST_FIFO = '/tmp/snapfifo';
-const FFMPEG_PATH = '/opt/homebrew/bin/ffmpeg';
-=======
->>>>>>> 80e475fe
 
 // State management
 let musicFiles = [];
@@ -229,15 +202,9 @@
         }
       });
     }
-<<<<<<< HEAD
 
     logger.success('🎵 Silence stream started - Snapcast should stay active');
 
-=======
-
-    logger.success('🎵 Silence stream started - Snapcast should stay active');
-
->>>>>>> 80e475fe
   } catch (error) {
     logger.error('❌ Failed to start silence stream:', error.message);
     silenceStreamProcess = null;
@@ -776,8 +743,6 @@
 });
 
 // Start server
-<<<<<<< HEAD
-=======
 
 // Latency compensation API endpoints
 app.get('/api/latency', (req, res) => {
@@ -797,7 +762,6 @@
   res.json({ success: true, delays: AUDIO_DELAYS });
 });
 
->>>>>>> 80e475fe
 server.listen(PORT, () => {
   logger.success(`🎵 Snapcast Music Server running on port ${PORT}`);
   
