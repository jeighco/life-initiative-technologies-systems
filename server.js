const express = require('express');
const http = require('http');
const socketIo = require('socket.io');
const path = require('path');
const fs = require('fs');
const multer = require('multer');
const { spawn } = require('child_process');

const app = express();
const server = http.createServer(app);

// Socket.IO with CORS configuration
const io = socketIo(server, {
  cors: {
    origin: '*',
    methods: ['GET', 'POST']
  }
});

// CORS headers for HTTP requests
app.use((req, res, next) => {
  res.header('Access-Control-Allow-Origin', '*');
  res.header('Access-Control-Allow-Methods', 'GET,PUT,POST,DELETE,OPTIONS');
  res.header('Access-Control-Allow-Headers', 'Content-Type, Authorization, Content-Length, X-Requested-With');
  if (req.method === 'OPTIONS') {
    res.sendStatus(200);
  } else {
    next();
  }
});

// Configuration
const PORT = 3000;
const MUSIC_DIR = path.join(__dirname, 'music');
const SNAPCAST_FIFO = '/tmp/snapfifo';
const FFMPEG_PATH = '/opt/homebrew/bin/ffmpeg';

// Latency compensation configuration
const AUDIO_DELAYS = {
  snapcast: 0,      // Reference timing (no delay)
  chromecast: 50,   // Chromecast network delay
  bluetooth: 250    // Bluetooth latency compensation
};

// Active zones configuration
let activeZones = {
  snapcast: true,
  chromecast: false,
  bluetooth: false
};
// Socket.IO with CORS configuration

// CORS headers for HTTP requests
app.use((req, res, next) => {
  res.header('Access-Control-Allow-Origin', '*');
  res.header('Access-Control-Allow-Methods', 'GET, POST, PUT, DELETE, OPTIONS');
  res.header('Access-Control-Allow-Headers', 'Origin, X-Requested-With, Content-Type, Accept');
  next();
});

// Configuration

// State management
let musicFiles = [];
let queue = [];
let currentTrackIndex = -1;
let isPlaying = false;
let audioStreamProcess = null;
let httpAudioProcess = null;
let silenceStreamProcess = null;
let isTransitioning = false;
let httpStreamClients = []; // Track HTTP streaming clients

// Enhanced logging
const logger = {
  info: (message, ...args) => console.log(`[${new Date().toISOString()}] ℹ️  ${message}`, ...args),
  success: (message, ...args) => console.log(`[${new Date().toISOString()}] ✅ ${message}`, ...args),
  warn: (message, ...args) => console.log(`[${new Date().toISOString()}] ⚠️  ${message}`, ...args),
  error: (message, ...args) => console.error(`[${new Date().toISOString()}] ❌ ${message}`, ...args)
};

// Multer configuration for file uploads
const storage = multer.diskStorage({
  destination: (req, file, cb) => {
    cb(null, MUSIC_DIR);
  },
  filename: (req, file, cb) => {
    cb(null, file.originalname);
  }
});
const upload = multer({ storage });

// Middleware
app.use(express.json());
app.use(express.static('public'));

// Load music files
const loadMusicFiles = () => {
  try {
    if (!fs.existsSync(MUSIC_DIR)) {
      fs.mkdirSync(MUSIC_DIR, { recursive: true });
    }
    
    const files = fs.readdirSync(MUSIC_DIR)
      .filter(file => ['.mp3', '.wav', '.flac', '.m4a'].includes(path.extname(file).toLowerCase()))
      .map(file => ({
        id: file,
        name: path.parse(file).name,
        path: path.join(MUSIC_DIR, file)
      }));
    
    musicFiles = files;
    logger.info(`Found ${files.length} music files`);
    return files;
  } catch (error) {
    logger.error('Error loading music files:', error);
    return [];
  }
};

// Enhanced silence stream management
const startSilenceStream = () => {
  if (silenceStreamProcess && !silenceStreamProcess.killed) {
    return; // Already running
  }

  logger.info('🔇 Starting continuous silence stream to keep FIFO active');

  try {
    // Use sub-audible 20Hz tone at 0.1% volume
    silenceStreamProcess = spawn(FFMPEG_PATH, [
      '-f', 'lavfi',
      '-i', 'sine=frequency=20:sample_rate=48000:duration=0',
      '-af', 'volume=0.001',  // Make it extremely quiet (0.1% volume)
      '-f', 's16le',
      '-ar', '48000',
      '-ac', '2',
      '-y',  // Auto-overwrite without prompting
      SNAPCAST_FIFO
    ], {
      stdio: ['ignore', 'pipe', 'pipe']  // Pipe both stdout and stderr for debugging
    });

    // Handle process events
    silenceStreamProcess.on('spawn', () => {
      logger.success('✅ Silence stream process spawned successfully');
      
      // Check if process is actually running after a short delay
      setTimeout(() => {
        if (silenceStreamProcess && !silenceStreamProcess.killed) {
          logger.info('🔍 Silence stream still running after 2 seconds');
        } else {
          logger.error('❌ Silence stream died within 2 seconds');
        }
      }, 2000);
    });

    silenceStreamProcess.on('error', (error) => {
      logger.error('❌ Silence stream spawn error:', error.message);
      silenceStreamProcess = null;
      // Restart after 3 seconds
      setTimeout(startSilenceStream, 3000);
    });

    silenceStreamProcess.on('exit', (code, signal) => {
      if (code !== null) {
        logger.warn(`⚠️  Silence stream exited with code ${code}`);
      }
      if (signal) {
        logger.warn(`⚠️  Silence stream killed with signal ${signal}`);
      }
      silenceStreamProcess = null;
      
      // Only restart if it wasn't intentionally killed AND no music is playing
      if (signal !== 'SIGTERM' && signal !== 'SIGKILL' && !audioStreamProcess) {
        logger.info('🔄 Restarting silence stream in 3 seconds...');
        setTimeout(startSilenceStream, 3000);
      } else if (audioStreamProcess) {
        logger.info('🎵 Music is playing - silence stream will not restart');
      }
    });

    // Monitor stdout for FFmpeg output
    if (silenceStreamProcess.stdout) {
      silenceStreamProcess.stdout.on('data', (data) => {
        // Only log if there are actual errors, not normal output
        const output = data.toString();
        if (output.includes('Error') || output.includes('Failed')) {
          logger.info('FFmpeg stdout:', output.trim());
        }
      });
    }

    // Monitor stderr for FFmpeg errors and normal output
    if (silenceStreamProcess.stderr) {
      silenceStreamProcess.stderr.on('data', (data) => {
        const output = data.toString().trim();
        
        // Log specific errors
        if (output.includes('Error') || output.includes('Failed') || output.includes('Broken pipe')) {
          logger.error('❌ FFmpeg silence error:', output);
        }
      });
    }

    logger.success('🎵 Silence stream started - Snapcast should stay active');

  } catch (error) {
    logger.error('❌ Failed to start silence stream:', error.message);
    silenceStreamProcess = null;
    setTimeout(startSilenceStream, 5000);
  }
};

// Enhanced stopSilenceStream function
const stopSilenceStream = () => {
  if (silenceStreamProcess && !silenceStreamProcess.killed) {
    logger.info('🛑 Stopping silence stream');
    
    try {
      // Try graceful termination first
      silenceStreamProcess.kill('SIGTERM');
      
      // Force kill after 2 seconds if still running
      setTimeout(() => {
        if (silenceStreamProcess && !silenceStreamProcess.killed) {
          logger.warn('🔨 Force killing silence stream');
          silenceStreamProcess.kill('SIGKILL');
        }
      }, 2000);
      
    } catch (error) {
      logger.error('Error stopping silence stream:', error.message);
    }
    
    silenceStreamProcess = null;
  }
};

// Enhanced audio stream management with HTTP streaming
const startAudioStream = (filePath) => {
  return new Promise((resolve, reject) => {
    // Stop silence stream when starting music
    stopSilenceStream();
    
    // Small delay to ensure silence stream stops cleanly
    setTimeout(() => {
      // Stop any existing audio streams
      if (audioStreamProcess && !audioStreamProcess.killed) {
        audioStreamProcess.kill('SIGTERM');
      }
      if (httpAudioProcess && !httpAudioProcess.killed) {
        httpAudioProcess.kill('SIGTERM');
      }

      logger.info(`🎵 Starting audio stream: ${path.basename(filePath)}`);

      // Create FFmpeg process for Snapcast (FIFO)
      audioStreamProcess = spawn(FFMPEG_PATH, [
        '-i', filePath,
        '-f', 's16le',
        '-ar', '48000',
        '-ac', '2',
        '-bufsize', '128k',  // Increased buffer for smoother playback
        '-af', 'aresample=async=1',  // Audio resampling for sync
        '-y',
        SNAPCAST_FIFO
      ], {
        stdio: ['ignore', 'pipe', 'pipe']
      });

      // Create separate FFmpeg process for HTTP streaming (Chromecast)
      httpAudioProcess = spawn(FFMPEG_PATH, [
        '-i', filePath,
        '-f', 'mp3',
        '-acodec', 'mp3',
        '-ab', '192k',
        '-ar', '44100',
        '-ac', '2',
        '-'
      ], {
        stdio: ['ignore', 'pipe', 'pipe']
      });

      // Handle Snapcast audio stream events
      audioStreamProcess.on('spawn', () => {
        logger.success(`✅ Audio stream started: ${path.basename(filePath)}`);
        resolve();
      });

      audioStreamProcess.on('error', (error) => {
        logger.error('❌ Audio stream error:', error.message);
        startSilenceStream();
        reject(error);
      });

      audioStreamProcess.on('exit', (code, signal) => {
        logger.info(`🎵 Audio stream ended: ${path.basename(filePath)} (code: ${code})`);
        audioStreamProcess = null;
        
        // Stop HTTP streaming when main audio ends
        if (httpAudioProcess && !httpAudioProcess.killed) {
          httpAudioProcess.kill('SIGTERM');
        }
        
        // Check if we should auto-play next track
        if (currentTrackIndex < queue.length - 1) {
          logger.info('⏭️  Auto-playing next track...');
          setTimeout(async () => {
            currentTrackIndex++;
            await playCurrentTrack();
          }, 300); // 300ms delay for smooth transitions
        } else {
          logger.info('🏁 End of queue reached');
          isPlaying = false;
          currentTrackIndex = -1;
          
          // Broadcast final state
          io.emit('update_state', {
            files: musicFiles,
            queue,
            currentTrackIndex,
            isPlaying
          });
          
          // Restart silence stream when all music ends
          setTimeout(startSilenceStream, 500);
        }
        resolve();
      });

      // Handle HTTP streaming for Chromecast
      httpAudioProcess.on('spawn', () => {
        logger.success(`📡 HTTP audio stream started: ${path.basename(filePath)}`);
      });

      httpAudioProcess.stdout.on('data', (chunk) => {
        // Send audio data to all connected HTTP clients
        httpStreamClients.forEach((client, index) => {
          if (client.destroyed) {
            httpStreamClients.splice(index, 1);
          } else {
            try {
              client.write(chunk);
            } catch (error) {
              logger.warn('HTTP client write error:', error.message);
              client.destroy();
              httpStreamClients.splice(index, 1);
            }
          }
        });
      });

      httpAudioProcess.on('error', (error) => {
        logger.error('HTTP audio stream error:', error.message);
      });

      httpAudioProcess.on('exit', (code, signal) => {
        logger.info(`📡 HTTP audio stream ended: ${path.basename(filePath)}`);
        httpAudioProcess = null;
        
        // Close all HTTP streaming clients
        httpStreamClients.forEach(client => {
          if (!client.destroyed) {
            client.end();
          }
        });
        httpStreamClients = [];
      });

      // Monitor stderr for actual errors
      if (audioStreamProcess.stderr) {
        audioStreamProcess.stderr.on('data', (data) => {
          const errorText = data.toString();
          if (errorText.includes('Error') || errorText.includes('Failed')) {
            logger.error('FFmpeg audio error:', errorText.trim());
          }
        });
      }

    }, 200); // 200ms delay for clean transition
  });
};

const stopAudioStream = () => {
  if (audioStreamProcess && !audioStreamProcess.killed) {
    logger.info('🛑 Stopping audio stream');
    audioStreamProcess.kill('SIGTERM');
    audioStreamProcess = null;
  }
  
  if (httpAudioProcess && !httpAudioProcess.killed) {
    logger.info('🛑 Stopping HTTP audio stream');
    httpAudioProcess.kill('SIGTERM');
    httpAudioProcess = null;
  }
  
  // Close HTTP clients
  httpStreamClients.forEach(client => {
    if (!client.destroyed) {
      client.end();
    }
  });
  httpStreamClients = [];
  
  // Restart silence stream when stopping music
  setTimeout(startSilenceStream, 500);
};

// Enhanced playback control
const playCurrentTrack = async () => {
  if (currentTrackIndex < 0 || currentTrackIndex >= queue.length || isTransitioning) {
    return;
  }

  isTransitioning = true;
  const track = queue[currentTrackIndex];
  
  try {
    await startAudioStream(track.path);
    isPlaying = true;
    logger.success(`▶️  Now playing: ${track.name}`);
    
    // Broadcast state update
    io.emit('update_state', {
      files: musicFiles,
      queue,
      currentTrackIndex,
      isPlaying,
      currentTrack: track
    });

  } catch (error) {
    logger.error('Failed to start playback:', error);
    isPlaying = false;
    
    io.emit('stream_error', {
      message: `Failed to play: ${track.name}`,
      track: track
    });
  } finally {
    isTransitioning = false;
  }
};

const stopPlayback = () => {
  if (isTransitioning) return;
  
  isTransitioning = true;
  stopAudioStream();
  isPlaying = false;
  
  logger.info('⏹️  Playback stopped');
  
  io.emit('update_state', {
    files: musicFiles,
    queue,
    currentTrackIndex,
    isPlaying
  });
  
  setTimeout(() => {
    isTransitioning = false;
  }, 500);
};

const playNext = async () => {
  if (currentTrackIndex < queue.length - 1) {
    currentTrackIndex++;
    await playCurrentTrack();
  } else {
    stopPlayback();
    logger.info('🏁 End of queue reached');
  }
};

// REST API endpoints
app.get('/health', (req, res) => {
  const health = {
    status: 'ok',
    timestamp: new Date().toISOString(),
    uptime: process.uptime(),
    memory: process.memoryUsage(),
    snapcastFifo: fs.existsSync(SNAPCAST_FIFO),
    musicDir: fs.existsSync(MUSIC_DIR),
    fileCount: musicFiles.length,
    silenceStreamActive: silenceStreamProcess && !silenceStreamProcess.killed,
    audioStreamActive: audioStreamProcess && !audioStreamProcess.killed,
    httpStreamActive: httpAudioProcess && !httpAudioProcess.killed,
    httpClients: httpStreamClients.length,
    currentState: {
      isPlaying,
      currentTrackIndex,
      queueLength: queue.length,
      isTransitioning
    }
  };
  res.json(health);
});

app.get('/files', (req, res) => {
  res.json(musicFiles);
});

app.get('/queue', (req, res) => {
  res.json({
    queue,
    currentTrackIndex,
    isPlaying
  });
});

// HTTP Audio Streaming Endpoint for Chromecast
app.get('/stream/current', (req, res) => {
  logger.info('📡 New HTTP audio stream client connected');
  
  res.set({
    'Content-Type': 'audio/mpeg',
    'Transfer-Encoding': 'chunked',
    'Cache-Control': 'no-cache',
    'Connection': 'keep-alive',
    'Access-Control-Allow-Origin': '*',
    'Access-Control-Allow-Headers': 'Range'
  });

  // Add client to streaming list
  httpStreamClients.push(res);
  
  // Remove client when connection closes
  req.on('close', () => {
    const index = httpStreamClients.indexOf(res);
    if (index > -1) {
      httpStreamClients.splice(index, 1);
      logger.info('📡 HTTP audio stream client disconnected');
    }
  });

  req.on('error', () => {
    const index = httpStreamClients.indexOf(res);
    if (index > -1) {
      httpStreamClients.splice(index, 1);
    }
  });
});

app.post('/upload', upload.single('music'), (req, res) => {
  try {
    if (!req.file) {
      return res.status(400).json({ error: 'No file uploaded' });
    }
    
    logger.info(`📁 File uploaded: ${req.file.filename}`);
    loadMusicFiles(); // Refresh the file list
    
    io.emit('update_state', {
      files: musicFiles,
      queue,
      currentTrackIndex,
      isPlaying
    });
    
    res.json({ 
      message: 'File uploaded successfully',
      file: req.file.filename 
    });
  } catch (error) {
    logger.error('Upload error:', error);
    res.status(500).json({ error: 'Upload failed' });
  }
});

// Socket.IO connection handling
io.on('connection', (socket) => {
  logger.info(`🔌 Client connected: ${socket.id} from ${socket.handshake.address}`);

  // Send initial data
  socket.emit('initial_data', {
    files: musicFiles,
    queue,
    currentTrackIndex,
    isPlaying
  });

  // Add to queue
  socket.on('add_to_queue', (fileId) => {
    try {
      const file = musicFiles.find(f => f.id === fileId);
      if (file) {
        queue.push(file);
        logger.info(`➕ Added to queue: ${file.name}`);
        
        io.emit('update_state', {
          files: musicFiles,
          queue,
          currentTrackIndex,
          isPlaying
        });
      }
    } catch (error) {
      logger.error('Error adding to queue:', error);
      socket.emit('stream_error', { message: 'Failed to add to queue' });
    }
  });

  // Remove from queue
  socket.on('remove_from_queue', (index) => {
    try {
      if (index >= 0 && index < queue.length) {
        const removed = queue.splice(index, 1)[0];
        logger.info(`➖ Removed from queue: ${removed.name}`);
        
        // Adjust current index if necessary
        if (index < currentTrackIndex) {
          currentTrackIndex--;
        } else if (index === currentTrackIndex && isPlaying) {
          // If we removed the currently playing track, stop and play next
          stopPlayback();
          if (currentTrackIndex < queue.length) {
            setTimeout(() => playCurrentTrack(), 1000);
          }
        }
        
        io.emit('update_state', {
          files: musicFiles,
          queue,
          currentTrackIndex,
          isPlaying
        });
      }
    } catch (error) {
      logger.error('Error removing from queue:', error);
      socket.emit('stream_error', { message: 'Failed to remove from queue' });
    }
  });

  // Clear queue
  socket.on('clear_queue', () => {
    try {
      stopPlayback();
      queue = [];
      currentTrackIndex = -1;
      logger.info('🗑️  Queue cleared');
      
      io.emit('update_state', {
        files: musicFiles,
        queue,
        currentTrackIndex,
        isPlaying
      });
    } catch (error) {
      logger.error('Error clearing queue:', error);
    }
  });

  // Play/pause
  socket.on('play_pause', async () => {
    try {
      if (isPlaying) {
        stopPlayback();
      } else {
        if (queue.length > 0) {
          if (currentTrackIndex < 0) {
            currentTrackIndex = 0;
          }
          await playCurrentTrack();
        }
      }
    } catch (error) {
      logger.error('Error in play/pause:', error);
      socket.emit('stream_error', { message: 'Playback control failed' });
    }
  });

  // Next track
  socket.on('next_track', async () => {
    try {
      await playNext();
    } catch (error) {
      logger.error('Error playing next track:', error);
      socket.emit('stream_error', { message: 'Failed to play next track' });
    }
  });

  // Previous track
  socket.on('previous_track', async () => {
    try {
      if (currentTrackIndex > 0) {
        currentTrackIndex--;
        await playCurrentTrack();
      }
    } catch (error) {
      logger.error('Error playing previous track:', error);
      socket.emit('stream_error', { message: 'Failed to play previous track' });
    }
  });

  // Skip to track
  socket.on('skip_to_track', async (index) => {
    try {
      if (index >= 0 && index < queue.length) {
        currentTrackIndex = index;
        await playCurrentTrack();
      }
    } catch (error) {
      logger.error('Error skipping to track:', error);
      socket.emit('stream_error', { message: 'Failed to skip to track' });
    }
  });

  socket.on('disconnect', (reason) => {
    logger.info(`🔌 Client disconnected: ${socket.id}, reason: ${reason}`);
  });

  socket.on('error', (error) => {
    logger.error(`Socket error from ${socket.id}:`, error);
  });
});

// Process cleanup handlers
process.on('SIGINT', () => {
  logger.info('🛑 Shutting down server...');
  stopSilenceStream();
  stopAudioStream();
  process.exit(0);
});

process.on('SIGTERM', () => {
  logger.info('🛑 Server terminated');
  stopSilenceStream();
  stopAudioStream();
  process.exit(0);
});

process.on('uncaughtException', (error) => {
  logger.error('Uncaught Exception:', error);
  stopSilenceStream();
  stopAudioStream();
  process.exit(1);
});

process.on('unhandledRejection', (reason, promise) => {
  logger.error('Unhandled Rejection at:', promise, 'reason:', reason);
});

// Start server

// Latency compensation API endpoints
app.get('/api/latency', (req, res) => {
  res.json({
    delays: AUDIO_DELAYS,
    activeZones: activeZones
  });
});

app.post('/api/latency/delays', (req, res) => {
  const { snapcast, chromecast, bluetooth } = req.body;
  if (snapcast !== undefined) AUDIO_DELAYS.snapcast = parseInt(snapcast);
  if (chromecast !== undefined) AUDIO_DELAYS.chromecast = parseInt(chromecast);
  if (bluetooth !== undefined) AUDIO_DELAYS.bluetooth = parseInt(bluetooth);
  console.log(`🎛️ Latency delays updated: ${JSON.stringify(AUDIO_DELAYS)}`);
  io.emit('latencyUpdate', { delays: AUDIO_DELAYS, activeZones });
  res.json({ success: true, delays: AUDIO_DELAYS });
});

<<<<<<< HEAD
// Start server
server.listen(config.port, () => {
  initialize();
});
=======
server.listen(PORT, () => {
  logger.success(`🎵 Snapcast Music Server running on port ${PORT}`);
  
  // Load music files
  loadMusicFiles();
  
  // Log configuration
  logger.info('Configuration:', {
    musicDir: MUSIC_DIR,
    snapcastFifo: SNAPCAST_FIFO,
    fileCount: musicFiles.length
  });
  
  // Start silence stream after short delay
  setTimeout(() => {
    startSilenceStream();
  }, 2000);
});

module.exports = app;
>>>>>>> ea3a4d3b
<|MERGE_RESOLUTION|>--- conflicted
+++ resolved
@@ -762,12 +762,6 @@
   res.json({ success: true, delays: AUDIO_DELAYS });
 });
 
-<<<<<<< HEAD
-// Start server
-server.listen(config.port, () => {
-  initialize();
-});
-=======
 server.listen(PORT, () => {
   logger.success(`🎵 Snapcast Music Server running on port ${PORT}`);
   
@@ -787,5 +781,4 @@
   }, 2000);
 });
 
-module.exports = app;
->>>>>>> ea3a4d3b
+module.exports = app;